import os
import csv
from typing import List, Tuple

import torchaudio
<<<<<<< HEAD
from torchaudio.datasets.utils import (
    download_url,
    extract_archive,
    unicode_csv_reader
)
=======
from torchaudio.datasets.utils import download_url, extract_archive, unicode_csv_reader
from torch import Tensor
>>>>>>> 86d54160
from torch.utils.data import Dataset

URL = "https://data.keithito.com/data/speech/LJSpeech-1.1.tar.bz2"
FOLDER_IN_ARCHIVE = "wavs"
_CHECKSUMS = {
    "https://data.keithito.com/data/speech/LJSpeech-1.1.tar.bz2":
    "be1a30453f28eb8dd26af4101ae40cbf2c50413b1bb21936cbcdc6fae3de8aa5"
}


def load_ljspeech_item(line: List[str], path: str, ext_audio: str) -> Tuple[Tensor, int, str, str]:
    assert len(line) == 3
    fileid, transcript, normalized_transcript = line
    fileid_audio = fileid + ext_audio
    fileid_audio = os.path.join(path, fileid_audio)

    # Load audio
    waveform, sample_rate = torchaudio.load(fileid_audio)

    return (
        waveform,
        sample_rate,
        transcript,
        normalized_transcript,
    )


class LJSPEECH(Dataset):
    """
    Create a Dataset for LJSpeech-1.1. Each item is a tuple of the form:
    waveform, sample_rate, transcript, normalized_transcript
    """

    _ext_audio = ".wav"
    _ext_archive = '.tar.bz2'

    def __init__(self,
                 root: str,
                 url: str = URL,
                 folder_in_archive: str = FOLDER_IN_ARCHIVE,
                 download: bool = False) -> None:

        basename = os.path.basename(url)
        archive = os.path.join(root, basename)

        basename = basename.split(self._ext_archive)[0]
        folder_in_archive = os.path.join(basename, folder_in_archive)

        self._path = os.path.join(root, folder_in_archive)
        self._metadata_path = os.path.join(root, basename, 'metadata.csv')

        if download:
            if not os.path.isdir(self._path):
                if not os.path.isfile(archive):
                    checksum = _CHECKSUMS.get(url, None)
                    download_url(url, root, hash_value=checksum)
                extract_archive(archive)

        with open(self._metadata_path, "r") as metadata:
            walker = unicode_csv_reader(metadata, delimiter="|", quoting=csv.QUOTE_NONE)
            self._walker = list(walker)

    def __getitem__(self, n: int) -> Tuple[Tensor, int, str, str]:
        line = self._walker[n]
        return load_ljspeech_item(line, self._path, self._ext_audio)

    def __len__(self) -> int:
        return len(self._walker)<|MERGE_RESOLUTION|>--- conflicted
+++ resolved
@@ -3,16 +3,8 @@
 from typing import List, Tuple
 
 import torchaudio
-<<<<<<< HEAD
-from torchaudio.datasets.utils import (
-    download_url,
-    extract_archive,
-    unicode_csv_reader
-)
-=======
 from torchaudio.datasets.utils import download_url, extract_archive, unicode_csv_reader
 from torch import Tensor
->>>>>>> 86d54160
 from torch.utils.data import Dataset
 
 URL = "https://data.keithito.com/data/speech/LJSpeech-1.1.tar.bz2"
