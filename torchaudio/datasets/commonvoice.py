import os

from torch.utils.data import Dataset

import torchaudio
from torchaudio.datasets.utils import (
    download_url,
    extract_archive,
    unicode_csv_reader
)

# Default TSV should be one of
# dev.tsv
# invalidated.tsv
# other.tsv
# test.tsv
# train.tsv
# validated.tsv

FOLDER_IN_ARCHIVE = "CommonVoice"
URL = "english"
VERSION = "cv-corpus-4-2019-12-10"
TSV = "train.tsv"
_CHECKSUMS = {
    "https://voice-prod-bundler-ee1969a6ce8178826482b88e843c335139bd3fb4.s3.amazonaws.com/cv-corpus-3/tt.tar.gz":
    None,
    "https://voice-prod-bundler-ee1969a6ce8178826482b88e843c335139bd3fb4.s3.amazonaws.com/cv-corpus-3/en.tar.gz":
    None,
    "https://voice-prod-bundler-ee1969a6ce8178826482b88e843c335139bd3fb4.s3.amazonaws.com/cv-corpus-3/de.tar.gz":
    None,
    "https://voice-prod-bundler-ee1969a6ce8178826482b88e843c335139bd3fb4.s3.amazonaws.com/cv-corpus-3/fr.tar.gz":
    None,
    "https://voice-prod-bundler-ee1969a6ce8178826482b88e843c335139bd3fb4.s3.amazonaws.com/cv-corpus-3/cy.tar.gz":
    None,
    "https://voice-prod-bundler-ee1969a6ce8178826482b88e843c335139bd3fb4.s3.amazonaws.com/cv-corpus-3/br.tar.gz":
    None,
    "https://voice-prod-bundler-ee1969a6ce8178826482b88e843c335139bd3fb4.s3.amazonaws.com/cv-corpus-3/cv.tar.gz":
    None,
    "https://voice-prod-bundler-ee1969a6ce8178826482b88e843c335139bd3fb4.s3.amazonaws.com/cv-corpus-3/tr.tar.gz":
    None,
    "https://voice-prod-bundler-ee1969a6ce8178826482b88e843c335139bd3fb4.s3.amazonaws.com/cv-corpus-3/ky.tar.gz":
    None,
    "https://voice-prod-bundler-ee1969a6ce8178826482b88e843c335139bd3fb4.s3.amazonaws.com/cv-corpus-3/ga-IE.tar.gz":
    None,
    "https://voice-prod-bundler-ee1969a6ce8178826482b88e843c335139bd3fb4.s3.amazonaws.com/cv-corpus-3/kab.tar.gz":
    None,
    "https://voice-prod-bundler-ee1969a6ce8178826482b88e843c335139bd3fb4.s3.amazonaws.com/cv-corpus-3/ca.tar.gz":
    None,
    "https://voice-prod-bundler-ee1969a6ce8178826482b88e843c335139bd3fb4.s3.amazonaws.com/cv-corpus-3/zh-TW.tar.gz":
    None,
    "https://voice-prod-bundler-ee1969a6ce8178826482b88e843c335139bd3fb4.s3.amazonaws.com/cv-corpus-3/sl.tar.gz":
    None,
    "https://voice-prod-bundler-ee1969a6ce8178826482b88e843c335139bd3fb4.s3.amazonaws.com/cv-corpus-3/it.tar.gz":
    None,
    "https://voice-prod-bundler-ee1969a6ce8178826482b88e843c335139bd3fb4.s3.amazonaws.com/cv-corpus-3/nl.tar.gz":
    None,
    "https://voice-prod-bundler-ee1969a6ce8178826482b88e843c335139bd3fb4.s3.amazonaws.com/cv-corpus-3/cnh.tar.gz":
    None,
    "https://voice-prod-bundler-ee1969a6ce8178826482b88e843c335139bd3fb4.s3.amazonaws.com/cv-corpus-3/eo.tar.gz":
    None,
    "https://voice-prod-bundler-ee1969a6ce8178826482b88e843c335139bd3fb4.s3.amazonaws.com/cv-corpus-3/et.tar.gz":
    None,
    "https://voice-prod-bundler-ee1969a6ce8178826482b88e843c335139bd3fb4.s3.amazonaws.com/cv-corpus-3/fa.tar.gz":
    None,
    "https://voice-prod-bundler-ee1969a6ce8178826482b88e843c335139bd3fb4.s3.amazonaws.com/cv-corpus-3/eu.tar.gz":
    None,
    "https://voice-prod-bundler-ee1969a6ce8178826482b88e843c335139bd3fb4.s3.amazonaws.com/cv-corpus-3/es.tar.gz":
    None,
    "https://voice-prod-bundler-ee1969a6ce8178826482b88e843c335139bd3fb4.s3.amazonaws.com/cv-corpus-3/zh-CN.tar.gz":
    None,
    "https://voice-prod-bundler-ee1969a6ce8178826482b88e843c335139bd3fb4.s3.amazonaws.com/cv-corpus-3/mn.tar.gz":
    None,
    "https://voice-prod-bundler-ee1969a6ce8178826482b88e843c335139bd3fb4.s3.amazonaws.com/cv-corpus-3/sah.tar.gz":
    None,
    "https://voice-prod-bundler-ee1969a6ce8178826482b88e843c335139bd3fb4.s3.amazonaws.com/cv-corpus-3/dv.tar.gz":
    None,
    "https://voice-prod-bundler-ee1969a6ce8178826482b88e843c335139bd3fb4.s3.amazonaws.com/cv-corpus-3/rw.tar.gz":
    None,
    "https://voice-prod-bundler-ee1969a6ce8178826482b88e843c335139bd3fb4.s3.amazonaws.com/cv-corpus-3/sv-SE.tar.gz":
    None,
    "https://voice-prod-bundler-ee1969a6ce8178826482b88e843c335139bd3fb4.s3.amazonaws.com/cv-corpus-3/ru.tar.gz":
    None
}


def load_commonvoice_item(line, header, path, folder_audio):
    # Each line as the following data:
    # client_id, path, sentence, up_votes, down_votes, age, gender, accent

    assert header[1] == "path"
    fileid = line[1]

    filename = os.path.join(path, folder_audio, fileid)

    waveform, sample_rate = torchaudio.load(filename)

    dic = dict(zip(header, line))

    return waveform, sample_rate, dic


class COMMONVOICE(Dataset):
    """
    Create a Dataset for CommonVoice. Each item is a tuple of the form:
    (waveform, sample_rate, dictionary)
    where dictionary is a dictionary built from the tsv file with the following keys:
    client_id, path, sentence, up_votes, down_votes, age, gender, accent.
    """

    _ext_txt = ".txt"
    _ext_audio = ".mp3"
    _folder_audio = "clips"

    def __init__(self, root,
                 tsv=TSV,
                 url=URL,
                 folder_in_archive=FOLDER_IN_ARCHIVE,
                 version=VERSION,
                 download=False):

        languages = {
            "tatar": "tt",
            "english": "en",
            "german": "de",
            "french": "fr",
            "welsh": "cy",
            "breton": "br",
            "chuvash": "cv",
            "turkish": "tr",
            "kyrgyz": "ky",
            "irish": "ga-IE",
            "kabyle": "kab",
            "catalan": "ca",
            "taiwanese": "zh-TW",
            "slovenian": "sl",
            "italian": "it",
            "dutch": "nl",
            "hakha chin": "cnh",
            "esperanto": "eo",
            "estonian": "et",
            "persian": "fa",
            "portuguese": "pt",
            "basque": "eu",
            "spanish": "es",
            "chinese": "zh-CN",
            "mongolian": "mn",
            "sakha": "sah",
            "dhivehi": "dv",
            "kinyarwanda": "rw",
            "swedish": "sv-SE",
            "russian": "ru",
            "indonesian": "id",
            "arabic": "ar",
            "tamil": "ta",
            "interlingua": "ia",
            "latvian": "lv",
            "japanese": "ja",
            "votic": "vot",
            "abkhaz": "ab",
            "cantonese": "zh-HK",
            "romansh sursilvan": "rm-sursilv"
        }

        if url in languages:
            ext_archive = ".tar.gz"
            language = languages[url]

            base_url = "https://voice-prod-bundler-ee1969a6ce8178826482b88e843c335139bd3fb4.s3.amazonaws.com"
            url = os.path.join(base_url, version, language + ext_archive)

        basename = os.path.basename(url)
        archive = os.path.join(root, basename)

        basename = basename.rsplit(".", 2)[0]
        folder_in_archive = os.path.join(folder_in_archive, version, basename)

        self._path = os.path.join(root, folder_in_archive)

        if download:
            if not os.path.isdir(self._path):
                if not os.path.isfile(archive):
<<<<<<< HEAD
                    checksum = _CHECKSUMS.get(url, None)
                    download_url(url, root, hash_value=checksum)
                extract_archive(archive)
=======
                    download_url(url, root)
                extract_archive(archive, self._path)
>>>>>>> 04e68471

        self._tsv = os.path.join(root, folder_in_archive, tsv)

        with open(self._tsv, "r") as tsv:
            walker = unicode_csv_reader(tsv, delimiter="\t")
            self._header = next(walker)
            self._walker = list(walker)

    def __getitem__(self, n):
        line = self._walker[n]
        return load_commonvoice_item(line, self._header, self._path, self._folder_audio)

    def __len__(self):
        return len(self._walker)<|MERGE_RESOLUTION|>--- conflicted
+++ resolved
@@ -179,14 +179,9 @@
         if download:
             if not os.path.isdir(self._path):
                 if not os.path.isfile(archive):
-<<<<<<< HEAD
                     checksum = _CHECKSUMS.get(url, None)
                     download_url(url, root, hash_value=checksum)
                 extract_archive(archive)
-=======
-                    download_url(url, root)
-                extract_archive(archive, self._path)
->>>>>>> 04e68471
 
         self._tsv = os.path.join(root, folder_in_archive, tsv)
 
